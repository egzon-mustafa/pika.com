--- conflicted
+++ resolved
@@ -89,18 +89,11 @@
 
     if (error) throw error;
 
-<<<<<<< HEAD
     // If no providers specified, return all available providers
     // Otherwise return the filtered providers array
     const allProviders = ["telegrafi", "insajderi", "gazeta-express", "gazeta-blic"];
     const responseProviders = providers || allProviders;
 
-    const response = {
-      page,
-      limit,
-      providers: responseProviders,
-      data: data ?? []
-=======
     const originalData = data as Article[] ?? [];
     let processedData = originalData;
     
@@ -179,20 +172,15 @@
     const response: ApiResponse = {
       page,
       limit,
-      providers: providers || null,
       total_fetched: originalData.length,
       total_pages_available: totalAvailablePages,
       has_next_page: hasNextPage,
       filtering_applied: similarityThreshold !== null,
       total_after_filtering: processedData.length,
+      similarity_threshold: similarityThreshold,
       data: paginatedData
->>>>>>> 0dac2cb5
     };
 
-    // Include similarity threshold only when filtering is applied
-    if (similarityThreshold !== null) {
-      response.similarity_threshold = similarityThreshold;
-    }
 
     // Periodically clear caches to prevent memory leaks (every 100 requests roughly)
     if (Math.random() < 0.01) {
@@ -223,11 +211,7 @@
   1. Run `supabase start` (see: https://supabase.com/docs/reference/cli/supabase-start)
   2. Make an HTTP request:
 
-<<<<<<< HEAD
-  # Get all articles (returns all providers in response)
-=======
   # Get all articles (default filtering with threshold 0.85)
->>>>>>> 0dac2cb5
   curl -i --location --request GET 'http://127.0.0.1:54321/functions/v1/all-articles' \
     --header 'Authorization: Bearer <your_anon_jwt>'
 
